# Index

* Receiver Queries
  * `get_stop_token()`
  * `get_scheduler()`
  * `get_allocator()`
  * `get_execution_policy()`
* Sender Factories
  * `just()`
  * `just_done()` / `stop()`
  * `just_error()`
  * `stop_if_requested()`
* Sender Algorithms
  * `transform()`
  * `transform_done()`
  * `finally()`
  * `via()`
  * `typed_via()`
  * `on()`
  * `let()`
  * `let_with_stop_source()`
  * `sequence()`
  * `sync_wait()`
  * `when_all()`
  * `materialize()`
  * `dematerialize()`
  * `repeat_effect_until()`
  * `repeat_effect()`
  * `retry_when()`
  * `stop_when()`
  * `allocate()`
  * `with_query_value()`
  * `with_allocator()`
* Sender Types
  * `async_trace_sender`
* Sender Queries
  * `blocking()`
* Many Sender Algorithms
  * `bulk_transform()`
  * `bulk_join()`
  * `bulk_schedule()`
* Stream Algorithms
  * `adapt_stream()`
  * `next_adapt_stream()`
  * `reduce_stream()`
  * `for_each()`
  * `transform_stream()`
  * `via_stream()`
  * `typed_via_stream()`
  * `on_stream()`
  * `type_erase<Ts...>()`
  * `take_until()`
  * `single()`
  * `stop_immediately()`
  * `delay()`
* Stream Types
  * `range_stream`
  * `type_erased_stream<Ts...>`
  * `never_stream`
* Scheduler Types
  * `inline_scheduler`
  * `single_thread_context`
  * `trampoline_scheduler`
  * `timed_single_thread_context`
  * `thread_unsafe_event_loop`
  * `new_thread_context`
  * `linux::io_uring_context`
* StopToken Types
  * `unstoppable_token`
  * `inplace_stop_token` / `inplace_stop_source`
* Synchronisation Primitives
  * `async_manual_reset_event`
  * `async_mutex`
* Other
  * `async_scope`

# Receiver Queries

### `get_scheduler(receiver)`

A query that can be used to obtain the associated scheduler from the receiver.

This can be used by senders to obtain a scheduler that can be used to schedule
work if required.

Receivers can customise this CPO to return the current scheduler.

See the `schedule()` algorithm, which schedules onto the current scheduler.

### `get_allocator(receiver)`

Obtain the current allocator that should be used for heap-allocating storage
needed by the implementation of a sender if required.

This may be customised by a receiver to return a specific allocator but if
it has not been customised then defaults to return `std::allocator<char>`.

### `get_stop_token(receiver)`

Obtain the current stop-token from the receiver.

If a sender's operation is able to be cancelled/interrupted then the sender should
call this function to query the stop-token provided by the receiver and use
this stop-token to either poll or subscribe for notification of a request to stop.

If a receiver has not customised this it will default to return `unstoppable_token`.

See the [Cancellation](cancellation.md) section for more details on cancellation.

### `get_execution_policy(manyReceiver)`

For a ManyReceiver, obtains the execution policy object that specifies the constraints
on how a ManySender is allowed to call `set_next()`.

The following execution policies are built-in and understood by the many-sender
algorithms in libunifex.

* `unifex::sequenced_policy` - Calls to `set_next()` on the receiver must be sequenced
  and may not be executed concurrently on different threads or have their executions
  interleaved on a single thread.

* `unifex::unsequenced_policy` - Calls to `set_next()` are safe to be interleaved
  with each other on the same thread but are not safe to be executed concurrently
  on different threads. This typically allows vectorised execution of the calls using
  SIMD instructions.

* `unifex::parallel_policy` - Calls to `set_next()` are safe to be executed
  concurrently on different threads, but are not safe to be interleaved on
  a given thread. Use this if the forward-progress of one call to `set_next()`
  may be dependent on another call to `set_next()` making forward progress.
  e.g. if multiple calls attempt to acquire a lock on the same mutex.

* `unifex::parallel_unsequenced_policy` - Calls to `set_next()` are safe to
  be executed concurrently on different threads and are also safe to have
  their executions interleaved on a given thread.

Note that, while it is possible to extend the set of execution policies with
application-specific policies, builtin implementations of bulk algorithms
will not necessarily understand them and will treat them as if they were
the `sequenced_policy`.

If a receiver does not customise the `get_execution_policy()` CPO then it
will default to returning the `sequenced_policy`.

# Sender Factories

### `just(args...)`

Returns a sender that completes synchronously by calling `set_value()`
with `args...`.

### `just_done()` / `stop()`

Returns a sender that completes synchronously by calling `set_done()`.

### `just_error(e)`

Returns a sender that completes synchronously by calling `set_error()` with `e`.

### `just_with(callable)`

Returns a sender that completes synchronously by calling `set_value()` with
the result of invoking the callable with no arguments. If the callable returns
`void`, then the sender completes synchronously by first invoking the callable
and then calling `set_value()` with no arguments.

If the invocation of the callable exits with an exception, the exception is
caught and passed to the receiver's `set_error` with `std::current_exception()`.

`just_with(callable)` is synonymous with `transform(just(), callable)`.

### `stop_if_requested()`

Returns a sender that queries the receiver with `get_stop_token()`, tests the
resulting stop token with `stop_requested()`. If the result is `true`, then
the sender completes synchronously with `set_done()`. Otherwise, the sender
completes synchronously by calling `set_value()` with no arguments.

### `defer(callable)`

Accepts a callable that returns a sender. Returns a sender that, when it
is started, invokes the callable and connects and starts the returned sender.

If the invocation of the callable exits with an exception, the exception is
caught and passed to the receiver's `set_error` with `std::current_exception()`.

`defer(callable)` is synonymous with `let(just(), callable)`.

# Sender Algorithms

### `transform(Sender predecessor, Func func) -> Sender`

Returns a sender that transforms the value of the `predecessor` by calling
`func(value)`.

### `transform_done(Sender predecessor, Func func) -> Sender`

Returns a sender that calls `auto finalSender = func()` in `set_done()` and then
starts the returned `finalSender`. This allows a call to `set_done` to be
delayed, to be transformed into an error or a value, etc..

### `finally(Sender source, Sender completion) -> Sender`

Returns a sender that will first launch `source` and upon completion of
`source` will launch the `completion` sender.

If `completion` completes with `set_value()` (which must complete with an
empty value pack) then the composed operation completes with the result of
`source`.
Otherwise, if `completion` sender completes with `set_done` or `set_error`
then the composed operation completes with the result of `completion`.

The composed finally-operation will complete inline on the execution context
that the `completion` sender completes on, except in the case that the call
to `connect()` on the completion-sender exits with an exception, in which case
the operation will complete with `set_error()` inline on whatever execution
context the `source` sender completed on.

Note that `completion` sender must complete with an empty value pack
if it completes with `set_value`.
ie. it must be a `void`-value sender.

### `via(Scheduler scheduler, Sender sender) -> Sender`

Returns a sender that produces the result from `sender` on the
execution context associated with `scheduler`.

If the result of `schedule(scheduler)` completes with `set_done()` then
`set_done()` is sent. If the result of `schedule(scheduler)` completes with
`set_error()` then its error is sent. Otherwise sends the result of `sender`.

### `typed_via(Sender source, Scheduler scheduler) -> Sender`

Returns a sender that produces the result from `source`, which must
declare the nested `value_types`/`error_types` type aliases which describe which
overloads of `set_value()`/`set_error()` they will call, on the execution context
associated with `scheduler`.

<<<<<<< HEAD
### `on(Scheduler scheduler, Sender sender) -> Sender`
=======
### `on(Sender sender, Scheduler scheduler) -> Sender`
>>>>>>> 67c19b4e

Returns a sender that ensures that `sender` is started on the
execution context associated with the specified `scheduler`.

The `sender` is executed with a receiver that customises the
`get_scheduler` query to return the specified `scheduler`.

The default implementation schedules the call to `connect()`
and subsequent `start()` onto an execution context associated
with `scheduler` using the `schedule(scheduler)` operation.

If `schedule(scheduler)` completes with `set_done()` or
`set_error()` then the `on()` operation completes with
that signal and never starts executing `sender`.

The `on()` algorithm may be customised by particular schedulers
and/or scheduler+sender combinations to provide an alternative
impllementation.

### `let(Sender pred, Invocable func) -> Sender`

The `let()` algorithm accepts a predecessor task that produces a value that
you want remain alive for the duration of a successor operation.

When the predecessor operation completes with a value, the function `func`
is invoked with lvalue references to copies of the values produced by
the predecessor. This invocation must return a Sender.

The references passed to `func` remain valid until the returned sender
completes, at which point the variables go out of scope.

For example:
```c++
let(some_operation(),
    [](auto& x) {
      return other_operation(x);
    });
```
is roughly equivalent to the following coroutine code:
```c++
{
  auto x = co_await some_operation();
  co_await other_operation(x);
}
```

If the predecessor completes with value then the `let()` operation as a
whole will complete with the result of the successor.

If the predecessor completes with done/error then `func` is not invoked
and the operation as a whole completes with that done/error signal.

### `let_with(Invocable state_factory, Invocable func) -> Sender`

The `let_with()` algorithm accepts an invocable that produces a value that
you want remain alive for the duration of a successor operation.

When the `let_with` sender is connected the invocable is called to construct
the result in-place in the operation state.
In-place construction of the result is where `let_with` differs from `let`
in that the result of `state_factory` can be a non-moveable type, such as
`std::atomic` that will be constructed in-place in the operation state.

The references passed to `func` remain valid until the returned sender
completes, at which point the variables go out of scope.

For example:
```c++
let_with(
    some_factory,
    [](auto& x) {
      return other_operation(x);
    });
```
is roughly equivalent to the following coroutine code:
```c++
{
  auto x = some_factory();
  co_await other_operation(x);
}
```

If `state_factory` returns successfully then the `let_with()` operation
as a whole will complete with the result of the successor.

If `state_factory()` completes with an exception then the exception will
propagate out of the `connect` operation.

### `let_with_stop_source(Invocable func) -> Sender`

The `let_with_stop_source()` algorithm constructs an
`inplace_stop_token` that remains alive for the duration of an operation.

`func` is invoked with an lvalue reference to an `inplace_stop_source`
derived from the `inplace_stop_token`. This invocation must return a
Sender.

The `inplace_stop_token` is provided to the `Sender` returned by `func`
via a call to `get_stop_token` on the provided `Receiver`.

The reference passed to `func` remain valid until the returned sender
completes, at which point the `inplace_stop_token` goes out of scope.

For example:
```c++
let_with_stop_source(
    [](unifex::inplace_stop_source& stop_source) {
      return other_operation(stop_source);
    });
```

Calling `.request_stop()` on the stop-source passed to the function requests
cancellation of the operation returned by the function. Note that cancellation
may also be requested through the stop-token of the receiver that is connected
to the sender returned by `let_with_stop_source()`.

### `sequence(Sender... predecessors, Sender last) -> Sender`

The `sequence()` algorithm takes a variadic pack of senders and executes
them sequentially, only starting the next sender if/when the previous sender
completed successfully (ie. with `set_value`).

All but the `last` sender must produce a `void` value result
i.e. call `set_value(receiver)` with no additional value args.

If any of the input senders complete with `set_done` or `set_error`
then the operation as a whole completes with that signal and
any subsequent operations in the sequence are not started.

This algorithm may be customised by defining a custom `tag_invoke(tag_t<sequence>, ...)`
overload for your particular sender types. You can either provide a customisation
for a variadic pack of senders or for a pair of senders.

If you provide a customisation for a pair of senders then this customisation
will be applied to the first two arguments and then reinvoke `sequence()`
with the first two arguments replaced with the result of `sequence(first, second)`.

### `sync_wait(Sender sender) -> std::optional<Result>`

Blocks the current thread waiting for the specified sender to complete.

Returns a non-empty optional if it completed with `set_value()`.
Or `std::nullopt` if it completed with `set_done()`
Or throws an exception if it completed with `set_error()`

### `when_all(Senders...) -> Sender`

Takes a variadic number of senders and returns a sender that launches each of
the input senders in-turn without waiting for the prior senders to complete.
This allows each of the input senders to potentially execute concurrently.

The result of the Sender has a value_type of:
`std::tuple<std::variant<std::tuple<Ts...>, ...>, ...>`

There is an element in the outer-tuple for each input sender.
Each element in the outer tuple is a variant that indicates which overload
of `value()` was called on the receiver by the corresponding sender.
The variant's value is a tuple that contains copies of the arguments passed
to `value()`.

If any of the input senders complete with done or error then it will request
any senders that have not yet completed to stop and the operation as a whole
will complete with done or error.

### `materialize(Sender sender) -> Sender`

Materializes the completion signal of `sender` into the value-channel by
invoking prepending the completion arguments with the corresponding
`set_value`, `set_error` or `set_done` CPO as an additional argument.

ie. Transforms the following LHS completion signals to the RHS completion signals
* `set_value(r, values...)` -> `set_value(r, set_value, values...)`
* `set_error(r, e)` -> `set_value(r, set_error, e)`
* `set_done(r)` -> `set_value(r, set_done)`

This allows you to treat any result as a success and process the result as
a value.

### `dematerialize(Sender sender) -> Sender`

Converts a sender of materialized signals into a sender of those signals.
This reverses the transformation of signals performed by `materialize()`.

If `sender` completes with `set_value(r, set_value, values...)` then the
dematerialized sender will complete with `set_value(r, values...)`.

Similarly if `sender` completes with `set_value(r, set_error, e)` then the
dematerialized sender will complete with `set_error(r, e)`.

And if `sender` completes with `set_value(r, set_done)` then the dematerialized
sender will complete with `set_done(r)`.

Any `set_error()` or `set_done()` signals are passed through unchanged.

### `repeat_effect_until(Sender source, Invocable predicate) -> Sender`

The `repeat_effect_until()` algorithm repeats the source sender for as long as the
predicate returns false.

The `source` sender must be lvalue connectable (ie. can be connected and started
multiple times).

The `source` sender must be an effect. It must produce void.

If the `source` sender completes with `set_error()` or `set_done()` then the
`repeat_effect_until()` operation completes with that same signal.

If the `source` sender completes with void then the `predicate` function is
invoked. The `predicate` function must return `false` to repeat the source and
`true` to complete with void.

If the invocation of the `predicate()` throws an exception then the
`repeat_effect_until()` operation immediately completes with
`set_error(std::current_exception())`.

Example usage: Repeat the operation forever - until the source is cancelled.
```c++
unifex::repeat_effect_until(
  some_operation(),
  [] {
    return false;
  });
```

This is the default implementation for `repeat_effect()`.

### `repeat_effect(Sender source) -> Sender`

The `repeat_effect()` algorithm repeats the source sender until the source is
cancelled.

The `source` sender must be lvalue connectable (ie. can be connected and started
multiple times).

The `source` sender must be an effect. It must produce void.

If the `source` sender completes with `set_error()` or `set_done()` then the
`repeat_effect()` operation completes with that same signal.

If the `source` sender completes with void then the source is started again.

Example usage: Repeat the operation forever - until the source is cancelled.
```c++
unifex::repeat_effect(some_operation());
```

The default implementation uses `repeat_effect_until()` with a predicate that
always returns false.

### `retry_when(Sender source, Invocable<Error> handler) -> Sender`

The `retry_when()` algorithm repeatedly retries executing the input sender
if it fails with an error after some delay indicated by the handler function.

The `source` sender must be lvalue connectable (ie. can be connected and started
multiple times).

If the `source` sender completes with `set_value()` or `set_done()` then the
`retry_when()` operation completes with that same signal.

If the `source` sender completes with an error then the `handler` function is
invoked with that error value. The `handler` function must return a new sender
which is then immediately started.

If the invocation of the `handler()` throws an exception or attempting to launch
the returned sender throws an exception then the `retry_when()` operation immediately
completes with `set_error(std::current_exception())`.

If the sender returned by `handler()` completes with `set_value()` then the
`source` operation is relaunched.

Otherwise, if the sender returned by `handler()` completes with `set_error(e)` or
`set_done()` then this becomes the result of the `retry_when()` operation.


Example usage: Retry the operation up to 5 times with increasing delays between retries.
```c++
unifex::retry_when(
  some_operation(),
  [count = 0, scheduler](std::exception_ptr ex) mutable {
    if (++count >= 5) {
      std::rethrow_exception(ex);
    }
    return unifex::schedule_after(scheduler, count * 50ms);
  });
```

### `stop_when(Sender source, Sender trigger) -> Sender`

Returns a sender that will start both source and trigger and will cancel the
other one whenever the first of the two senders completes.

Completes with the result of `source` once both `source` and `trigger` senders
have completed. The result is produced inline on the execution context of whichever
sender completed second.

Example usage:
```c++
// A simple timeout that cancels an operation after 200ms
unifex::stop_when(
  some_operation(),
  unifex::schedule_after(200ms));
```

### `allocate(Sender sender) -> Sender`

Takes a Sender and produces a new Sender that will heap-allocate its operation
state rather than embedding its operation state into the parent operation-state.

This can be used to avoid bloating parent operation-state objects with a large
child operation-state that might only be used part of the time.

Uses the allocator returned by `get_allocator(receiver)`.

The allocator to be used can be customised by injecting an allocator using the
`with_allocator()` algorithm.

### `with_query_value(Sender sender, CPO cpo, T value) -> Sender`

Wraps `sender` in a new sender that will pass a receiver to `connect()`
on `sender` that customises CPO to return the specified value.

This can be used to inject contextual information into child operations.

For example:
```c++
inline constexpr unspecified get_some_property = {}; // Some CPO

sender auto some_async_operation() { ... }

sender auto inject_context() {
  // Inject the value '42' as the result of 'get_some_property()' when queried
  // by child operations of some_async_operation().
  return with_query_value(some_async_operation(), get_some_property, 42);
}
```

### `with_allocator(Sender sender, Allocator allocator) -> Allocator`

Wraps `sender` in a new sender that will injects `allocator` as the
result of `get_allocator()` query on receivers passed to child operations.

Child operations should use this allocator to perform heap allocations.

## Sender Types

### `async_trace_sender`

A sender that will produce the current async stack-trace containing the
chain of continuations for the current async operation.

The stack-trace is represented as a `std::vector<async_trace_entry>` where
the `async_trace_entry` is defined as follows:

```c++
struct async_trace_entry {
  size_t depth; // depth of this trace entry from the starting point.
  size_t parentIndex; // index into vector of the parent continuation
  continuation_info continuation; // description of this continuation
};
```

## Sender Queries

### `blocking(const Sender&) -> blocking_kind`

Returns `blocking_kind::never` if the receiver will never be called on the
current thread before `start()` returns.

Returns `blocking_kind::always` if the receiver is guaranteed to be called
on some thread strongly-happens-before `start()` returns.
ie. the caller of `start()` can rely on the receiver having been called
after the `start()` method returns.

Returns `blocking_kind::always_inline` if the receiver is guaranteed to be
called inline on the current thread before `start()` returns.

Otherwise returns `blocking_kind::maybe`.

Senders can customise this algorithm by providing an overload of
`tag_invoke(tag_t<blocking>, const your_sender_type&)`.

## Many Sender Algorithms

### `bulk_transform(ManySender sender, Func func, FuncPolicy policy) -> ManySender`

For each `set_next(values...)` result produced by `sender`, invokes
`func(values...)` and produces the result of that call as its `set_next()`
result.

The `policy` argument is optional and if absent, defaults to `get_execution_policy(func)`.

The resulting execution policy incorporates the union of the constraints
placed on the execution of the function and the execution of the
downstream receiver's `set_next()` method.

i.e. both the down-stream ManyReceiver's execution policy and the function's
execution policy must allow parallel execution for the bulk_transform
operation to permit parallel execution. Same for unsequenced execution.

This algorithm is transparent to `set_value()`, `set_error()` and `set_done()`
completion signals.

### `bulk_join(ManySender source) -> Sender`

Joins a bulk operation on a ManySender and turns it into a SingleSender
operation that completes once all of the `set_next()` calls have completed.

The input `source` sender must be a ManySender of `void` (ie. no values passed
to `set_next()`).

The returned single-sender is transparent to the `set_value()`, `set_error()`
and `set_done()` signals.

### `bulk_schedule(Scheduler sched, Count n) -> ManySender`

Returns a ManySender of type `Count` that sends the values `0 .. n-1`
to the receiver's `set_next()` channel.

The default implementation of this algorithm schedules a single
task onto the specified scheduler using `schedule()` and then calls
`set_next()` in a loop.

Scheduler types are permitted to customise the `bulk_schedule()` operation
to allow more efficient implementations. e.g. a thread-pool may choose to
split the work up into M pieces to execute across M different threads.

Note that customisations must still adhere to the constraints placed on
valid executions of `set_next()` according to the execution policy returned
from `get_execution_policy()`.

## Stream Algorithms

### `adapt_stream(Stream stream, Func adaptor) -> Stream`

Applies `adaptor()` to `next(stream)` and `cleanup(stream)` senders.

### `adapt_stream(Stream stream, Func nextAdaptor, Func cleanupAdaptor) -> Stream`

Applies `nextAdaptor()` to `next(stream)` and
applies `cleanupAdaptor()` to `cleanup(stream)`.

### `next_adapt_stream(Stream stream, Func adaptor) -> Stream`

Applies `adaptor()` to `next(stream)` only.
The `cleanup(stream)` Sender is passed through unchanged.

### `reduce_stream(Stream stream, T initialState, Func reducer) -> Sender<T>`

Applies `state = func(state, value)` for each value produced by `stream`.
Returns a Sender that returns the final value.

### `for_each(Stream stream, Func func) -> Sender<void>`

Executes `func(value)` for each value produced by stream.
Returned sender completes with `set_value()` once end of stream is reached.

Stream types can customise this algorithm via ADL by providing an overload
of `tag_invoke(tag_t<for_each>, your_stream_type, Func)`.

### `transform_stream(Stream stream, Func func) -> Stream`

Returns a stream that produces values that are the result of calling
`func(value)` on each value produced by the input stream.

### `via_stream(Scheduler scheduler, Stream stream) -> Stream`

Returns a stream that calls the receiver methods on the specified scheduler's
execution context.

Note that this works with streams that do not declare the types that they
send, but incurs a heap-allocation per value.

### `typed_via_stream(Scheduler scheduler, Stream stream) -> Stream`

Returns a stream that calls the receiver methods on the specified
scheduler's execution context.

This differs from `via_stream()` in that it requires that the stream
declares what overloads of `set_value()` and `set_error()` it will call by
providing the `value_types`/`error_types` type aliases.

### `on_stream(Scheduler scheduler, Stream stream) -> Stream`

Returns a stream that ensures `next(stream)` is started on the specified
scheduler's execution context.

### `type_erase<Ts...>(Stream stream) -> type_erased_stream<Ts...>`

Type-erases the stream.
Stream must produce value packs of type `(Ts...,)`.

### `take_until(Stream source, Stream trigger) -> Stream`

Returns a stream that will produce values from 'source' until the 'trigger'
stream produces any of value/error/done.

### `single(Sender sender) -> Stream`

Returns a stream that will produce the result of `sender` as the result
of the first element of the stream. If this is a 'value' then it will
produce `done()` as the second element of the stream.

### `stop_immediately<Ts...>(Stream stream) -> Stream`

Returns a stream that will immediately send `set_done()` from a pending `next()`
when stop is requested on the provided stop-token.

The request to stop will be passed on to the upstream `next()` call but
it will not wait for that stream to respond to cancellation before sending
`set_done()`.

The abandoned `next(stream)` call will be waited-for by the `cleanup(stream)`.

Any `set_value()` produced by an abandoned `next()` call is discarded.
Any `set_error()` produced by an abandoned `next()` call is reported in
the `cleanup()` result.

### `delay(Stream stream, TimeScheduler scheduler, Duration d) -> Stream`

Adapts `stream` to produce a new stream that delays the delivery of each
value, done and error signal by the specified duration.

## Stream Types

### `range_stream`

Produces a sequence of `int` values within a given range.
Mainly used for testing purposes.

### `type_erased_stream<Ts...>`

A type-erased stream that produces a sequence of value packs of type `(Ts, ...)`.
ie. calls to `set_value()` will be passed arguments of type `Ts&&...`

### `never_stream`

A stream whose `next()` completes with `set_done()` once when stop is requested.

Note that using this stream with a stop-token where `stop_possible()` returns
`false` will result in a memory-leak. The `next()` operation will never
complete.

## Scheduler Algorithms

### `schedule(Scheduler schedule) -> SenderOf<void>`

This is the basis operation for a scheduler.

The `schedule` operation returns a sender that is a lazy async operation.

A schedule operation logically enqueues an item onto the scheduler's queue when `start()`
is called and the operation completes when some thread associated with the scheduler's
execution context dequeues that item.

The operation signals completion by invoking either the `set_value()`,
`set_done()` or `set_error()` methods on the receiver passed to `connect()`.

As the operation completes on the execution context, the `set_value()` method by definition
be called on that execution context. Applications can therefore use the `schedule()`
operation to execute logic on the associated execution context by placing that logic within
the body of `set_value()`.

### `schedule() -> SenderOf<void>`

This is like `schedule(scheduler)` above but uses the implicit scheduler
obtained from the receiver passed to `connect()` by a calling `get_scheduler(receiver)`.

## Scheduler Types

### `inline_scheduler`

The `schedule()` operation immediately invokes the receiver inline
upon calling `start()`.

### `single_thread_context`

Spawns a single background thread that executes tasks scheduled to it.

Call the `.get_scheduler()` method to obtain a scheduler that can be
used to schedule work to this thread.

### `trampoline_scheduler`

An inline scheduler that only allows invoking a maximum number of
operations inline recursively after which time it schedules subsequent
work to run once the call-stack has unwound back to the first call.

### `timed_single_thread_context`

A single-threaded execution context that supports scheduling work at a
particular time via either `schedule_at()` with a time-point or
`schedule_after()` with a delay in addition to the regular `schedule()`
operation which is equivalent to calling `schedule_at()` with the current
time.

Obtain a TimeScheduler by calling the `.get_scheduler()` method.

### `thread_unsafe_event_loop`

An execution context that assumes all accesses to the scheduler are from the same
thread. It does not do any thread-synchronisation internally.

Supports `schedule_at()` and `schedule_after()` operations in addition to
the base `schedule()` operation.

Obtain a TimeScheduler to schedule work onto this context by calling the
`.get_scheduler()` method.

### `new_thread_context`

An execution context that implements the `schedule()` operation by spawning
a new thread to schedule the call to `set_value()`.

If thread creation fails then the `schedule()` operation can fail and `set_error()`
will be called on the receiver inline with the call to `start()`.

The `new_thread_context` keeps track of the threads that have been created
and the destructor will ensure that all of these threads are joined before
returning.

### `linux::io_uring_context`

An I/O event loop execution context that makes use of the Linux io_uring APIs
to perform asynchronous file I/O.

You must call `.run()` from some thread to process tasks and I/O completions
posted to the I/O thread. Only a single call to `.run()` is allowed to execute
at a time.

The `.get_scheduler()` method returns a TimeScheduler object that can be used
to schedule work onto the I/O thread, using the `schedule()` or `schedule_at()`
CPOs.

You can also call one of the following CPOs, passing the scheduler obtained from
a given `io_uring_context`, to open a file:
* `open_file_read_only(scheduler, path) -> AsyncReadFile`
* `open_file_write_only(scheduler, path) -> AsyncWriteFile`
* `open_file_read_write(scheduler, path) -> AsyncReadWriteFile`

You can then use the following CPOs to read from and/or write to that file.
* `async_read_some_at(AsyncReadFile& file, AsyncReadFile::offset_t offset, span<std::byte> buffer)`
* `async_write_some_at(AsyncWriteFile& file, AsyncWriteFile::offset_t offset, span<const std::byte> buffer)`

These CPOs both return a `SenderOf<ssize_t>` that produces the number of bytes written.

For files associated with the `io_uring_context`, these operations will always complete
on the associated on the thread that is calling `run()` on the associated context.

## StopToken Types

### `unstoppable_token`

A trivial stop-token that can never be stopped.

This is used as the default stop-token for the `get_stop_token()`
customisation point.

### `inplace_stop_token` and `inplace_stop_source`

A stop token that can have stop requested via the corresponding
stop-source. The stop-token holds a reference to the stop-source
rather than heap-allocating some shared state. The caller must make
sure that all callbacks are deregistered and that any stop-tokens are
destroyed before the stop-source is destructed.

This is a less-safe but more efficient version of `std::stop_token`
proposed in [P0660R10](https://wg21.link/P0660R10).


## Synchronisation Primitives

### `async_manual_reset_event`

A thread synchronisation event that, when set, must be manually reset.  Waiting
for an event to be set is an (unstoppable) asynchronous operation.

```c++
namespace unifex
{
  struct async_manual_reset_event {
    // Constructs an event in the "unset" state.
    async_manual_reset_event() noexcept;

    // Constructs an event in the "set" state if startSet is true, or the
    // default, "unset" state if startSet is false.
    explicit async_manual_reset_event(bool startSet) noexcept;

    async_manual_reset_event(async_manual_reset_event&&) = delete;
    async_manual_reset_event(const async_manual_reset_event&) = delete;

    ~async_manual_reset_event();

    // Puts the event into the "set" state.  If the event was not already in the
    // "set" state then there may be waiters waiting, in which case they will be
    // resumed.
    //
    // This method has acquire-release semantics.
    void set() noexcept;

    // Returns true iff the event is in the "set" state.
    //
    // This method has acquire semantics.
    bool ready() const noexcept;

    // Puts the event into the "unset" state.
    //
    // This method has acquire-release semantics.
    void reset() noexcept;

    // Returns a sender that will complete when the event is "set".
    //
    // The sender will complete immediately if the event is already "set".
    //
    // Regardless of the receiver to which this sender is connected, the sender
    // is unstoppable.
    //
    // Regardless of whether the sender completes immediately or waits first,
    // the completion will first be scheduled onto the receiver's scheduler with
    // schedule().
    [[nodiscard]] sender auto async_wait() noexcept;
  };
}
```

### `async_mutex`

A mutex that allows acquiring the mutex asynchronously.

```c++
namespace unifex
{
  class async_mutex {
  public:
    async_mutex() noexcept;
    async_mutex(async_mutex&&) = delete;
    async_mutex(const async_mutex&) = delete;
    ~async_mutex();

    // Attempt to acquire the mutex lock synchronously.
    // Returns true if successful, false otherwise.
    // If the lock is acquired then the caller is responsible for releasing
    // the lock by calling unlock().
    bool try_lock() noexcept;

    // Acquire the mutex lock asynchronously.
    // Returns a sender that will complete when the lock has been
    // acquired. The caller is then responsible for calling unlock()
    // to release the mutex.
    sender auto async_lock() noexcept;

    // Unlock the mutex.
    // Only valid to call if you currently own the mutex lock.
    //
    // This will cause the next 'async_lock' operation in the queue to complete
    // (if any).
    void unlock() noexcept;
  };
};
```

## Other

### `async_scope`

A place to safely spawn work such that it can be joined later.

```c++
namespace unifex
{
  struct async_scope {
    async_scope() noexcept;
    async_scope(async_scope&&) = delete;
    async_scope(const async_scope&) = delete;

    // Asserts if the sender returned from cleanup has not yet completed.
    ~async_scope();

    // Returns a sender that, when started, marks this scope as cleaned up,
    // requests stop on the internal stop source, and then waits for all
    // outstanding work to complete.
    //
    // The sender returned from cleanup must complete before this scope is
    // destroyed.
    //
    // cleanup is thread-safe and idempotent (i.e. it can be invoked multiple
    // times in series or in parallel).
    [[nodiscard]] sender auto cleanup() noexcept;

    // Connects sender to an internal receiver and starts the operation.  Once
    // started, the given sender must complete with void or done; completing
    // with an error will result in a call to std::terminate.
    //
    // The receiver to which the sender is connected responds to get_stop_token
    // with a stoppable token that becomes stopped when clean-up begins.
    //
    // Space for the operation state is allocated with std::make_unique and
    // so this operation may throw if the allocation fails.  This operation may
    // also throw if connect throws.
    //
    // Once connect has succeeded, start will only be called if this scope has
    // not yet been cleaned up; if a call to spawn loses a race with a call to
    // cleanup, the operation state created by connect will be destroyed and
    // deallocated without being started.
    void spawn(sender);

    // Implemented as spawn(on(scheduler, sender)).
    void spawn_on(scheduler, sender);

    // Implemented as spawn(transform(just(), invocable)).
    void spawn_call(invocable);

    // Implemented as spawn_on(scheduler, transform(just(), invocable)).
    void spawn_call_on(scheduler, invocable);
  };
}
```<|MERGE_RESOLUTION|>--- conflicted
+++ resolved
@@ -236,11 +236,7 @@
 overloads of `set_value()`/`set_error()` they will call, on the execution context
 associated with `scheduler`.
 
-<<<<<<< HEAD
 ### `on(Scheduler scheduler, Sender sender) -> Sender`
-=======
-### `on(Sender sender, Scheduler scheduler) -> Sender`
->>>>>>> 67c19b4e
 
 Returns a sender that ensures that `sender` is started on the
 execution context associated with the specified `scheduler`.
