--- conflicted
+++ resolved
@@ -42,13 +42,8 @@
   // Simple usage of 'let_value()'
   // - defines an async scope in which the result of one async
   //   operation is in-scope for the duration of a second operation.
-<<<<<<< HEAD
   optional<int> result =
-      sync_wait(let(async([] { return 42; }), [&](int& x) {
-=======
-  std::optional<int> result =
       sync_wait(let_value(async([] { return 42; }), [&](int& x) {
->>>>>>> 2209173c
         printf("addressof x = %p, val = %i\n", (void*)&x, x);
         return async([&]() -> int {
           printf("successor tranform\n");
@@ -95,13 +90,8 @@
   // Simple usage of 'let_value_with()'
   // - defines an async scope in which the result of a passed invocable
   //   is in-scope for the duration of an operation.
-<<<<<<< HEAD
   optional<int> let_with_result =
-      sync_wait(let_with([] { return 42; }, [&](int& x) {
-=======
-  std::optional<int> let_with_result =
       sync_wait(let_value_with([] { return 42; }, [&](int& x) {
->>>>>>> 2209173c
         printf("addressof x = %p, val = %i\n", (void*)&x, x);
         return async([&]() -> int {
           printf("successor tranform\n");
@@ -114,13 +104,8 @@
 
    // let_value_with example showing use with a non-moveable type and
    // in-place construction.
-<<<<<<< HEAD
   optional<int> let_with_atomic_result =
-      sync_wait(let_with([] { return std::atomic<int>{42}; },
-=======
-  std::optional<int> let_with_atomic_result =
       sync_wait(let_value_with([] { return std::atomic<int>{42}; },
->>>>>>> 2209173c
         [&](std::atomic<int>& x) {
           ++x;
           printf("addressof x = %p, val = %i\n", (void*)&x, x.load());
