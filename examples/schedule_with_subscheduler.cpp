--- conflicted
+++ resolved
@@ -24,11 +24,7 @@
   timed_single_thread_context context;
   auto schedr = context.get_scheduler();
 
-<<<<<<< HEAD
-  optional<bool> result = sync_wait(transform(
-=======
-  std::optional<bool> result = sync_wait(then(
->>>>>>> 2209173c
+  optional<bool> result = sync_wait(then(
       schedule_with_subscheduler(schedr),
       [&](auto subScheduler) noexcept { return subScheduler == schedr; }));
 
