--- conflicted
+++ resolved
@@ -37,11 +37,7 @@
     // onwards to the result.
     // Precise API shape for the data being passed through is TBD, this is
     // one option only.
-<<<<<<< HEAD
-    optional<std::vector<int>::iterator> result = sync_wait(transform(
-=======
-    std::optional<std::vector<int>::iterator> result = sync_wait(then(
->>>>>>> 2209173c
+    optional<std::vector<int>::iterator> result = sync_wait(then(
         find_if(
             just(begin(input), end(input), 3),
             [&](const int& v, int another_parameter) noexcept {
