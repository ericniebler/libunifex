--- conflicted
+++ resolved
@@ -269,13 +269,8 @@
   template <typename Promise>
   bool await_suspend_impl_(Promise& parent) noexcept {
     continuation_.promise().continuation_ =
-<<<<<<< HEAD
-        exchange_continuation(parent.promise(), continuation_);
-    continuation_.promise().sched_ = get_scheduler(parent.promise());
-=======
         exchange_continuation(parent, continuation_);
     continuation_.promise().sched_ = get_scheduler(parent);
->>>>>>> 7ebb3e64
     return false;
   }
 
@@ -286,10 +281,6 @@
 
   std::tuple<Ts&...> await_resume() noexcept {
     return std::move(std::exchange(continuation_, {}).promise().args_);
-  }
-
-  friend constexpr auto tag_invoke(tag_t<blocking>, const _cleanup_task&) noexcept {
-    return blocking_kind::always_inline;
   }
 
   friend constexpr auto tag_invoke(tag_t<blocking>, const _cleanup_task&) noexcept {
