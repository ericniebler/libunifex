--- conflicted
+++ resolved
@@ -120,8 +120,8 @@
           typename CPO,
           UNIFEX_DECLARE_NON_DEDUCED_TYPE(R, receiver),
           typename... Args)
-          (requires (!defer::is_true<is_receiver_cpo_v<CPO>>) &&
-              defer::callable<CPO, const Receiver&, Args...>)
+          (requires (!lazy::is_true<is_receiver_cpo_v<CPO>>) &&
+              lazy::callable<CPO, const Receiver&, Args...>)
       friend auto tag_invoke(
           CPO cpo,
           const UNIFEX_USE_NON_DEDUCED_TYPE(R, receiver)& r,
@@ -219,21 +219,6 @@
       }
 
       template <typename Receiver>
-<<<<<<< HEAD
-      auto connect(Receiver&& r) &
-          noexcept(
-              is_nothrow_connectable_v<Source&, receiver<Receiver>>&&
-              std::is_nothrow_constructible_v<std::remove_cvref_t<Receiver>, Receiver>)
-          -> connect_result_t<Source&, receiver<Receiver>> {
-        return unifex::connect(
-            source_,
-            receiver<Receiver>{
-                static_cast<Receiver&&>(r)});
-      }
-
-      template <typename Receiver>
-=======
->>>>>>> 992f3970
       auto connect(Receiver&& r) const &
           noexcept(
               is_nothrow_connectable_v<const Source&, receiver<Receiver>>&&
